--- conflicted
+++ resolved
@@ -396,7 +396,7 @@
   replacements.non_class_declarations = non_class_decls.map(item => stringFormatMap(item.non_class_decl, item)).join("\n");
 
   headers = Object.filter(components, item => 'header' in item);
-  abs_headers = headers.map(item => path.isAbsolute(item.header) ? item.header : 
+  abs_headers = headers.map(item => path.isAbsolute(item.header) ? item.header :
     path.normalize(path.join(path.dirname(target_path), item.header)));
   include_paths = abs_headers.map(item => path.dirname(item));
   replacements.headers = abs_headers.map(item => `#include "${path.basename(item)}"`).join("\n");
@@ -531,11 +531,7 @@
    */
   void SetAudioSampleRate(daisy::SaiHandle::Config::SampleRate sample_rate)
   {
-<<<<<<< HEAD
-    ${som == 'seed' || som == 'petal_125b_sm' ? 'som.SetAudioSampleRate(sample_rate);' : 
-=======
-    ${som == 'seed' ? 'som.SetAudioSampleRate(sample_rate);' :
->>>>>>> f1842e94
+    ${som == 'seed' || som == 'petal_125b_sm' ? 'som.SetAudioSampleRate(sample_rate);' :
     `size_t hz_rate;
     switch (sample_rate)
     {
