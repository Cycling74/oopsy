{
    "max_apps":8,
	  "defines": {
      "OOPSY_TARGET_PATCH": 1
    },
    "labels": {
      "params": {
        "cv1": "dsy_cv_in1",
        "cv2": "dsy_cv_in2",
        "cv3": "dsy_cv_in3",
        "cv4": "dsy_cv_in4",
        "gate1": "dsy_gate_in1",
        "gate2": "dsy_gate_in2",

        "cv": "dsy_cv_in1",
        "ctrl": "dsy_cv_in1",
        "ctrl1": "dsy_cv_in1",
        "ctrl2": "dsy_cv_in2",
        "ctrl3": "dsy_cv_in3",
        "ctrl4": "dsy_cv_in4",
        "gate": "dsy_gate_in1"
      },
      "outs": {
        "cv1": "dsy_cv_out1",
        "cv2": "dsy_cv_out2",
        "gate1": "dsy_gate_out1",

        "cv": "dsy_cv_out1",
        "gate": "dsy_gate_out1"

      },
      "datas": {}
    },
<<<<<<< HEAD
    "getters": {
      "dsy_cv_in1": "hardware.GetKnobValue(hardware.CTRL_1)",
      "dsy_cv_in2": "hardware.GetKnobValue(hardware.CTRL_2)",
      "dsy_cv_in3": "hardware.GetKnobValue(hardware.CTRL_3)",
      "dsy_cv_in4": "hardware.GetKnobValue(hardware.CTRL_4)",
=======
    "inputs": {
      "dsy_cv_in1": "hardware.GetCtrlValue(hardware.CTRL_1)",
      "dsy_cv_in2": "hardware.GetCtrlValue(hardware.CTRL_2)",
      "dsy_cv_in3": "hardware.GetCtrlValue(hardware.CTRL_3)",
      "dsy_cv_in4": "hardware.GetCtrlValue(hardware.CTRL_4)",
>>>>>>> f529f514
      "dsy_gate_in1": "(hardware.gate_input[hardware.GATE_IN_1].State()?1.f:0.f)",
      "dsy_gate_in2": "(hardware.gate_input[hardware.GATE_IN_2].State()?1.f:0.f)"
    },
    "outputs": {
      "dsy_cv_out1": {
        "where": "main",
        "setter": "dsy_dac_write(DSY_DAC_CHN1, $<name> * 4095)"
      },
      "dsy_cv_out2": {
        "where": "main",
        "setter": "dsy_dac_write(DSY_DAC_CHN2, $<name> * 4095)"
      },
      "dsy_gate_out1":  {
        "where": "audio",
        "setter": "dsy_gpio_write(&hardware.gate_output, $<name> > 0.f)"
      }
    },
    "mainhandlers": {},
    "audio_ins": [
      "dsy_in1",
      "dsy_in2",
      "dsy_in3",
      "dsy_in4"
    ],
    "audio_outs": [
      "dsy_out1",
      "dsy_out2",
      "dsy_out3",
      "dsy_out4"
    ],
    "midi_ins": [
      "dsy_midi_in1"
    ],
    "midi_outs": [
      "dsy_midi_out1"
    ],
    "oled": true
}<|MERGE_RESOLUTION|>--- conflicted
+++ resolved
@@ -31,19 +31,11 @@
       },
       "datas": {}
     },
-<<<<<<< HEAD
-    "getters": {
-      "dsy_cv_in1": "hardware.GetKnobValue(hardware.CTRL_1)",
-      "dsy_cv_in2": "hardware.GetKnobValue(hardware.CTRL_2)",
-      "dsy_cv_in3": "hardware.GetKnobValue(hardware.CTRL_3)",
-      "dsy_cv_in4": "hardware.GetKnobValue(hardware.CTRL_4)",
-=======
     "inputs": {
       "dsy_cv_in1": "hardware.GetCtrlValue(hardware.CTRL_1)",
       "dsy_cv_in2": "hardware.GetCtrlValue(hardware.CTRL_2)",
       "dsy_cv_in3": "hardware.GetCtrlValue(hardware.CTRL_3)",
       "dsy_cv_in4": "hardware.GetCtrlValue(hardware.CTRL_4)",
->>>>>>> f529f514
       "dsy_gate_in1": "(hardware.gate_input[hardware.GATE_IN_1].State()?1.f:0.f)",
       "dsy_gate_in2": "(hardware.gate_input[hardware.GATE_IN_2].State()?1.f:0.f)"
     },
