--- conflicted
+++ resolved
@@ -115,12 +115,6 @@
 		"dsy_cv_in4": "hardware.GetCvValue(3)",
 		"dsy_gate_in1": "(hardware.gate_in.State()?1.f:0.f)"
 	},
-<<<<<<< HEAD
-	"setters": {
-		"dsy_cv_out1": "dsy_dac_write(DSY_DAC_CHN1, $<name> * 4095)",
-		"dsy_cv_out2": "dsy_dac_write(DSY_DAC_CHN2, $<name> * 4095)",
-		"dsy_gate_out1": "dsy_gpio_write(&hardware.gate_out, $<name> > 0.f)"
-=======
 	"outputs": {
 		"dsy_cv_out1": {
 			"where":"main",
@@ -132,9 +126,8 @@
 		},
 		"dsy_gate_out1": {
 			"where":"audio",
-			"setter": "dsy_gpio_write(&hardware.gate_out_, $<name> > 0.f)"
+			"setter": "dsy_gpio_write(&hardware.gate_out, $<name> > 0.f)"
 		}
->>>>>>> f529f514
 	},
 	"mainhandlers": {
 		"dsy_leds": "daisy.setFieldLedsFromData($<data>)"
