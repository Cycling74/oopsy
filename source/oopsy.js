#!/usr/bin/env node

/*
	Generates and compiles wrapper code for gen~ export to Daisy hardware

	Oopsy was authored by Graham Wakefield in 2020-2021.

	Main entry-point is `run(...args)`

	Args are a command-line style argument list, see `help` below
	At minimum they should include at least one path to a .cpp file exported from gen~

	`run`:
	- parses these args
	- configures a target (JSON definition, #defines, samplerate, etc)
	- visits each .cpp file via `analyze_cpp()` to define "app" data structures
	- further configuration according to cpp analysis
	- visits each "app" via `generate_app()` to prepare data for code generation
	- generates a .cpp file according to the apps and options
	- invokes arm-gcc to compile .cpp to binary, then dfu-util to upload to daisy

	`analyze_cpp`:
	- defines a "gen" data structure representing features in the gen patcher

	`generate_app`:
	- configure an "daisy" object representing features in the hardware
	- configure a "gen" object representing features in the .cpp patch

	The general idea here is that there is a list of named "nodes" making a graph
	most nodes are sources,
		they may have a list of `to` destinations
		they may have a `src` field naming another node they map from
	some nodes are sinks, and have a list of 'from' sources

*/
const fs = require("fs"),
	path = require("path"),
	os = require("os"),
	assert = require("assert");
const {exec, execSync, spawn} = require("child_process");

const json2daisy = require(path.join(__dirname, "json2daisy.js"));
const daisy_glue = require(path.join(__dirname, "daisy_glue.js"));

// returns the path `str` with posix path formatting:
function posixify_path(str) {
	return str.split(path.sep).join(path.posix.sep);
}

// returns str with any $<key> replaced by data[key]
function interpolate(str, data) {
	return str.replace(/\$<([^>]+)>/gm, (s, key) => data[key])
}

const template = (template, vars = {}) => {
	const handler = new Function(
	  "vars",
	  [
		"const f = (" + Object.keys(vars).join(", ") + ")=>",
		"`" + template + "`",
		"return f(...Object.values(vars))"
	  ].join("\n")
	);
	// console.log(Object.keys(vars));
	// console.log(handler);
	return handler(vars);
};

// prints a number as a C-style float:
function asCppNumber(n, type="float") {
	let s = (+n).toString();
	if (type == "int" || type == "uint8_t" || type == "bool") {
		return Math.trunc(n).toString()
	} else {
		// add point if needed:
		if (s.includes("e")) {
			return s;
		} else if (s.includes(".")) {
			return s + "f";
		} else {
			return s + ".f";
		}
	}
}

function node_scale(node) {
	if (node.permit_scale == false)
		return `${node.varname} = (${node.type})(${node.src});
		`
	else
		return `${node.varname} = (${node.type})(${node.src}*${asCppNumber(node.range)} + ${asCppNumber(node.min + (node.type == "int" || node.type == "bool" ? 0.5 : 0))});
		`
}

let build_tools_path;
let has_dfu_util;
function checkBuildEnvironment() {
	// check for available build tools:
	if (os.platform == "win32") {
		has_dfu_util = false;
		try {
			execSync("arm-none-eabi-gcc --version")
			execSync("dfu-util --version")
			// assume true for now, until we know how to test for it:
			has_dfu_util = true;
		} catch (e) {
			console.warn(`oopsy can't find the ARM GCC build tools, will not be able to upload binary to the Daisy. Please check https://github.com/electro-smith/DaisyWiki/wiki/1e.-Getting-Started-With-Oopsy-(Gen~-Integration) for installation instructions.`)
			process.exit(-1);
		}

	} else {
		// OSX:
		let locations = ["/opt/homebrew/bin", "/usr/local/bin"]
		for (loc of locations) {
			if (fs.existsSync(`${loc}/arm-none-eabi-gcc`)) {
				build_tools_path = loc;
				console.log(`using build tools found in ${build_tools_path}`);
				break;
			}
		}
		if (!build_tools_path) {
			console.log("oopsy can't find an ARM-GCC toolchain. Please check https://github.com/electro-smith/DaisyWiki/wiki/1e.-Getting-Started-With-Oopsy-(Gen~-Integration) for installation instructions.")
			process.exit(-1);
		}
		if (fs.existsSync(`${build_tools_path}/dfu-util`)) {
			has_dfu_util = true;
		} else {
			console.warn(`oopsy can't find the dfu-util binary in ${build_tools_path}, will not be able to upload binary to the Daisy. Please check https://github.com/electro-smith/DaisyWiki/wiki/1e.-Getting-Started-With-Oopsy-(Gen~-Integration) for installation instructions.`)
		}
	}
}

const help = `
<[cmds]> <target> <[options]> <[cpps]> <watch>

cmds: 	up/upload = (default) generate & upload
	  	gen/generate = generate only

target: path to a JSON for the hardware config,
		or simply "patch", "patch_sm", "field", "petal", "pod" etc.
		Defaults to "daisy.patch.json"

32kHz, 48kHz, "96kHz" will set the sampling rate of the binary

block1, block2, etc. up to block256 will set the block size

fastmath will replace some expensive math operations with faster approximations

boost will increase the CPU from 400Mhz to 480Mhz

nooled will disable code generration for OLED (it will be blank)

cpps: 	paths to the gen~ exported cpp files
		first item will be the default app

watch:	script will not terminate
		actions will be re-run each time any of the cpp files are modified
`

const component_defs = {
	Switch: {
		typename: "daisy::Switch",
		pin: "a",
		type: "daisy::Switch::TYPE_MOMENTARY",
		polarity: "daisy::Switch::POLARITY_INVERTED",
		pull: "daisy::Switch::PULL_UP",
		process: "${name}.Debounce();",
		updaterate: "${name}.SetUpdateRate(som.AudioCallbackRate());",
		mapping: [
			{ name: "${name}", get: "(hardware.${name}.Pressed()?1.f:0.f)", range: [0, 1] },
			{
				name: "${name}_rise",
				get: "(hardware.${name}.RisingEdge()?1.f:0.f)",
				range: [0, 1]
			},
			{
				name: "${name}_fall",
				get: "(hardware.${name}.FallingEdge()?1.f:0.f)",
				range: [0, 1]
			},
			{
				name: "${name}_seconds",
				get: "(hardware.${name}.TimeHeldMs()*0.001f)",
				range: null
			}
	  	]
	},
	Switch3: {
		typename: "daisy::Switch3",
		pin: "a,b",
		mapping: [
			{ name: "${name}", get: "(hardware.${name}.Read()*0.5f+0.5f)", range: [0, 2] }
		]
	},
	Encoder: {
		typename: "daisy::Encoder",
		pin: "a,b,click",
		process: "${name}.Debounce();",
		updaterate: "${name}.SetUpdateRate(som.AudioCallbackRate());",
		mapping: [
			{
				name: "${name}",
				get: "hardware.${name}.Increment()",
				range: [-1, 1]
			},
			{
				name: "${name}_press",
				get: "(hardware.${name}.Pressed()?1.f:0.f)",
				range: [0, 1]
			},
			{
				name: "${name}_rise",
				get: "(hardware.${name}.RisingEdge()?1.f:0.f)",
				range: [0, 1]
			},
			{
				name: "${name}_fall",
				get: "(hardware.${name}.FallingEdge()?1.f:0.f)",
				range: [0, 1]
			},
			{
				name: "${name}_seconds",
				get: "(hardware.${name}.TimeHeldMs()*0.001f)",
				range: null
			}
		]
	},
	GateIn: {
		typename: "daisy::GateIn",
		pin: "a",
		mapping: [
			{ name: "${name}", get: "(hardware.${name}.State()?1.f:0.f)", range: [0, 1] },
			{ name: "${name}_trig", get: "(hardware.${name}.Trig()?1.f:0.f)", range: [0, 1] }
		]
	},
	AnalogControl: {
		typename: "daisy::AnalogControl",
		pin: "a",
		flip: false,
		invert: false,
		slew: "1.0/som.AudioCallbackRate()",
		process: "${name}.Process();",
		updaterate: "${name}.SetSampleRate(som.AudioCallbackRate());",
		mapping: [{ name: "${name}", get: "(hardware.${name}.Value())", range: [0, 1] }]
	},
	Led: {
		typename: "daisy::Led",
		pin: "a",
		invert: true,
		postprocess: "${name}.Update();",
		mapping: [{ name: "${name}", set: "hardware.${name}.Set($<name>);" }]
	},
	RgbLed: {
		typename: "daisy::RgbLed",
		pin: "r,g,b",
		invert: true,
		postprocess: "${name}.Update();",
		mapping: [
			{ name: "${name}_red", set: "hardware.${name}.SetRed($<name>);" },
			{ name: "${name}_green", set: "hardware.${name}.SetGreen($<name>);" },
			{ name: "${name}_blue", set: "hardware.${name}.SetBlue($<name>);" },
			{ name: "${name}", set: "hardware.${name}.Set(clamp(-$<name>, 0.f, 1.f), 0.f, clamp($<name>, 0.f, 1.f));" },
			{ name: "${name}_white", set: "hardware.${name}.Set($<name>,$<name>,$<name>);" }
		]
	},
	GateOut: {
		typename: "daisy::dsy_gpio",
		pin: "a",
		mode: "DSY_GPIO_MODE_OUTPUT_PP",
		pull: "DSY_GPIO_NOPULL",
		mapping: [
			{ name: "${name}", set: "dsy_gpio_write(&hardware.${name}, $<name> } 0.f);" }
		]
	},
	CVOuts: {
		typename: "daisy::DacHandle::Config",
		pin: "",
		bitdepth: "daisy::DacHandle::BitDepth::BITS_12",
		buff_state: "daisy::DacHandle::BufferState::ENABLED",
		mode: "daisy::DacHandle::Mode::POLLING",
		channel: "daisy::DacHandle::Channel::BOTH",
		mapping: [
			{
				name: "${name}1",
				set: "hardware.som.dac.WriteValue(daisy::DacHandle::Channel::ONE, $<name> * 4095);",
				where: "main"
			},
			{
				name: "${name}2",
				set: "hardware.som.dac.WriteValue(daisy::DacHandle::Channel::TWO, $<name> * 4095);",
				where: "main"
			}
		]
	}
};

let watchers = []

// the script can be invoked directly as a command-line program,
// or it can be embedded as a node module
if (require.main === module) {
	run(...process.argv.slice(2))
} else {
	module.exports = run;
}

function run() {
	let args = [...arguments]
	let action = "upload"
	let target
	let target_path
	let watch = false
	let cpps = []
	let samplerate = 48
	let blocksize = 48
	let options = {}

	checkBuildEnvironment();

	if (args.length == 0) {
		console.log(help)
		return;
	}

	args.forEach(arg => {
		switch (arg) {
			case "help": {console.log(help); process.exit(0);} break;
			case "generate":
			case "gen": action="generate"; break;
			case "upload":
			case "up": action="upload"; break;

			case "versio": target = arg; break;
			case "bluemchen": target_path = path.join(__dirname, "bluemchen.json"); break;
			case "nehcmeulb": target_path = path.join(__dirname, "nehcmeulb.json"); break;
			case "pod": target_path = path.join(__dirname, "pod.json"); break;
			case "patch_init": target_path = path.join(__dirname, "patch_init.json"); break;
			case "field": target_path = path.join(__dirname, "field.json"); break;
			case "petal": target_path = path.join(__dirname, "petal.json"); break;
			case "petal_125b_sm": target_path = path.join(__dirname, "petal_125b_sm.json"); break;
			case "patch": target_path = path.join(__dirname, "patch.json"); break;

			case "watch": watch=true; break;

			case "96kHz":
			case "48kHz":
			case "32kHz": samplerate = +(arg.match(/(\d+)kHz/)[1]); break;

			case "block1":
			case "block2":
			case "block4":
			case "block6":
			case "block8":
			case "block12":
			case "block16":
			case "block24":
			case "block32":
			case "block48":
			case "block64":
			case "block96":
			case "block128":
			case "block256": blocksize = +(arg.match(/block(\d+)/)[1]); break;

			case "writejson":
			case "nooled":
			case "boost":
			case "fastmath": options[arg] = true; break;

			default: {
				// assume anything else is a file path:
				if (!fs.existsSync(arg)) {
					console.log(`oopsy error: ${arg} is not a recognized argument or a path that does not exist`)
					process.exit(-1)
				}
				if (fs.lstatSync(arg).isDirectory()) {
					// add a whole folder full of cpps:
					cpps = cpps.concat(fs.readdirSync(arg)
						.filter(s => path.parse(s).ext == ".cpp")
						.map(s => path.join(arg, s))
					)
				} else {
					let p = path.parse(arg);
					switch(p.ext) {
						case ".json": {target_path = arg; target = ""}; break;
						case ".cpp": cpps.push(arg); break;
						// case ".gendsp":
						// case ".maxpat":
						// case ".maxhelp": {pat_path = arg}; break;
						default: {
							console.warn("unexpected input", arg);
						}
					}
				}
			}
		}
	});

	// remove duplicates:
	cpps = cpps.reduce(function (acc, s) {
		if (acc.indexOf(s) === -1) acc.push(s)
		return acc
	}, []);
	cpps.sort((a,b)=>{
		return path.basename(a) < path.basename(b) ? -1 : 0;
	})

	let OOPSY_TARGET_SEED = 0

<<<<<<< HEAD
	let valid_soms = ['seed', 'patch_sm', 'petal_125b_sm'];
=======
	let valid_soms = ['seed', 'patch_sm'];
	let valid_app_type = ['BOOT_NONE', 'BOOT_SRAM', 'BOOT_QPSI'];
>>>>>>> f1842e94
	let som = 'seed';

	let old_json = false;

	// configure target:
	if (!target && !target_path) target = "patch";
	if (!target_path) {
		target_path = path.join(__dirname, `daisy.${target}.json`);
		old_json = true;
	} else {
		// TODO -- should a seed target even really exist? Custom boards
		// (and even prototypes / breadboards) should really be defined with a JSON file
		// OOPSY_TARGET_SEED = 1
		target = path.parse(target_path).name.replace(".", "_")
		// som_match = path.parse(target_path).name.match(/([A-Za-z_0-9\-]+)\./)
		// assert(som_match != null, `Daisy SOM undefined. Provide the SOM as in the following: "som.MyBoard.json"`);
		// assert(valid_soms.includes(som_match[1]), `unkown SOM ${som_match[1]}. Valid SOMs: ${valid_soms.join(', ')}`);
		// som = som_match[1];
	}
	console.log(`Target ${target} configured in path ${target_path}`)
	assert(fs.existsSync(target_path), `couldn't find target configuration file ${target_path}`);
	const hardware = JSON.parse(fs.readFileSync(target_path, "utf8"));
	hardware.max_apps = hardware.max_apps || 1
	// hardware.som = som;

	// Ensure som is valid
	assert(valid_soms.includes(hardware.som), `unkown SOM ${hardware.som}. Valid SOMs: ${valid_soms.join(', ')}`);

	// ensure app type is valid
	hardware.app_type = hardware.app_type || "BOOT_NONE";
	assert(valid_app_type.includes(hardware.app_type), `unkown app type ${hardware.app_type}. Valid types: ${valid_app_type.join(', ')}`);

	// The following is compatibility code, so that the new JSON structure will generate the old JSON structure
	// At the point that the old one can be retired (because e.g. Patch, Petal etc can be defined in the new format)
	// this script should be revised to eliminate the old workflow
	{
		hardware.som = hardware.som || "seed";
		hardware.inputs = hardware.inputs || {}
		hardware.outputs = hardware.outputs || {}
		hardware.datahandlers = hardware.datahandlers || {}
		hardware.labels = hardware.labels || {
			"params": {},
			"outs": {},
			"datas": {}
		}
		hardware.inserts = hardware.inserts || []
		hardware.defines = hardware.defines || {}
		hardware.struct = "";

		let tempname = hardware.name;
		hardware.name = '';
		let board_info = json2daisy.generate_header(hardware, target_path);
		hardware.name = tempname;

		hardware.struct = board_info.header;
		hardware.components = board_info.components;
		hardware.aliases = board_info.aliases;
		hardware.includes = board_info.includes;

		if (hardware.components) {
			// generate IO
			for (let comp in hardware.components) {
				let component = hardware.components[comp];
				// meta-elements are handled separately
				if (component.meta) {

				} else {
					// else it is available for gen mapping:

					for (let mapping of component.mapping) {
						// let name = template(mapping.name, component);
						component.class_name = 'hardware';
						component.name_upper = component.name.toUpperCase();
						let name = json2daisy.format_map(mapping.name, component);
						component.value = name;
						if (mapping.get) {
							// an input
							hardware.inputs[name] = {
								code: json2daisy.format_map(mapping.get, component),
								automap: component.automap && name == component.name,
								range: mapping.range,
								where: mapping.where,
								permit_scale: mapping.permit_scale != undefined ? mapping.permit_scale : true
							}
							hardware.labels.params[name] = name
						}
						if (mapping.set) {
							// an output
							hardware.outputs[name] = {
								code: json2daisy.format_map(mapping.set, component),
								automap: component.automap && name == component.name,
								range: mapping.range,
								where: mapping.where || "audio"
							}
							hardware.labels.outs[name] = name
						}
					}
				}
			}
		}

		if (old_json)
			hardware.defines.OOPSY_OLD_JSON = 1

		for (let alias in hardware.aliases) {
			let map = hardware.aliases[alias]
			if (hardware.labels.params[map]) hardware.labels.params[alias] = map
			if (hardware.labels.outs[map]) hardware.labels.outs[alias] = map
			if (hardware.labels.datas[map]) hardware.labels.datas[alias] = map
		}

		if (OOPSY_TARGET_SEED) hardware.defines.OOPSY_TARGET_SEED = OOPSY_TARGET_SEED
	}

	// consolidate hardware definition:
	hardware.samplerate = samplerate
	if (hardware.audio)
		hardware.defines.OOPSY_IO_COUNT = hardware.audio.channels || 2;
	else if (!hardware.defines.OOPSY_IO_COUNT)
		hardware.defines.OOPSY_IO_COUNT = 2;
	if (!hardware.max_apps) hardware.max_apps = 1;

	hardware.defines.OOPSY_SAMPLERATE = samplerate * 1000
	hardware.defines.OOPSY_BLOCK_SIZE = blocksize
	hardware.defines.OOPSY_BLOCK_RATE = hardware.defines.OOPSY_SAMPLERATE / blocksize

	//hardware.defines.OOPSY_USE_LOGGING = 1
	//hardware.defines.OOPSY_USE_USB_SERIAL_INPUT = 1

	// verify and analyze cpps:
	assert(cpps.length > 0, "an argument specifying the path to at least one gen~ exported cpp file is required");
	if (hardware.max_apps && cpps.length > hardware.max_apps) {
		console.log(`this target does not support more than ${hardware.max_apps} apps`)
		cpps.length = hardware.max_apps
	}
	let apps = cpps.map(cpp_path => {
		assert(fs.existsSync(cpp_path), `couldn't find source C++ file ${cpp_path}`);
		return {
			path: cpp_path,
			patch: analyze_cpp(fs.readFileSync(cpp_path, "utf8"), hardware, cpp_path)
		}
	})
	let build_name = apps.map(v=>v.patch.name).join("_")

	// configure build path:
	const build_path = path.join(__dirname, `build_${build_name}_${target}`)
	console.log(`build_path ${path.join(build_path, 'build')}`)
	console.log(`Building to ${build_path}`)
	// ensure build path exists:
	fs.mkdirSync(build_path, {recursive: true});

	let config = {
		build_name: build_name,
		build_path: build_path,
		target: target,
		hardware: hardware,
		apps: apps,
	}

	let defines = hardware.defines;

	if (defines.OOPSY_TARGET_HAS_MIDI_INPUT || defines.OOPSY_TARGET_HAS_MIDI_OUTPUT) {
		defines.OOPSY_TARGET_USES_MIDI_UART = 1
	}

	if (apps.length > 1) {
		defines.OOPSY_MULTI_APP = 1
		// generate midi-handling code for any multi-app on a midi-enabled platform
		// so that program-change messages for apps will work:
		if (hardware.defines.OOPSY_TARGET_HAS_MIDI_INPUT) {
			hardware.defines.OOPSY_TARGET_USES_MIDI_UART = 1
		}
	}
	if (options.nooled && defines.OOPSY_TARGET_HAS_OLED) {
		delete defines.OOPSY_TARGET_HAS_OLED;
	}
	if (defines.OOPSY_TARGET_HAS_OLED && defines.OOPSY_HAS_PARAM_VIEW) {
		defines.OOPSY_CAN_PARAM_TWEAK = 1
	}
	if (defines.OOPSY_TARGET_HAS_OLED) {
		if (!defines.OOPSY_OLED_DISPLAY_WIDTH) defines.OOPSY_OLED_DISPLAY_WIDTH = 128
		if (!defines.OOPSY_OLED_DISPLAY_HEIGHT) defines.OOPSY_OLED_DISPLAY_HEIGHT = 64
	}
	if (options.fastmath) {
		hardware.defines.GENLIB_USE_FASTMATH = 1;
	}
	if (hardware.som == 'patch_sm') {
		hardware.defines.OOPSY_SOM_PATCH_SM = 1;
	}
	else if (hardware.som == 'petal_125b_sm') {
		hardware.defines.OOPSY_SOM_PETAL_SM = 1;
	}

	const makefile_path = path.join(build_path, `Makefile`)
	const bin_path = path.join(build_path, "build", build_name+".bin");
	const maincpp_path = path.join(build_path, `${build_name}_${target}.cpp`);
	const includes = hardware.includes.map(
		item => `-I"${posixify_path(path.relative(build_path, item))}"`);

	fs.writeFileSync(makefile_path, `
# Project Name
TARGET = ${build_name}
# App type
APP_TYPE = ${hardware.app_type}
# Sources -- note, won't work with paths with spaces
<<<<<<< HEAD
CPP_SOURCES = ${posixify_path(path.relative(build_path, maincpp_path).replace(" ", "\\ "))} \\
${posixify_path(path.relative(build_path, path.join(__dirname, "petal_sm", "daisy_petal_125b_sm.cpp")))}
=======
CPP_SOURCES = ${posixify_path(path.relative(build_path, maincpp_path).replace(" ", "\\ "))}
${includes.length > 0 ? `C_INCLUDES = ${includes.join('\\\n')}` : ``}
>>>>>>> f1842e94
# Library Locations
LIBDAISY_DIR = ${(posixify_path(path.relative(build_path, path.join(__dirname, "libdaisy"))).replace(" ", "\\ "))}
${hardware.defines.OOPSY_TARGET_USES_SDMMC ? `USE_FATFS = 1`:``}
# Optimize (i.e. CFLAGS += -O3):
OPT = -O3
# Core location, and generic Makefile.
SYSTEM_FILES_DIR = $(LIBDAISY_DIR)/core
include $(SYSTEM_FILES_DIR)/Makefile
# Include the gen_dsp files
CFLAGS+=-I"${posixify_path(path.relative(build_path, path.join(__dirname, "gen_dsp")))}" \\
-I${posixify_path(path.relative(build_path, path.join(__dirname, "petal_sm")))}
# Silence irritating warnings:
CFLAGS+=-O3 -Wno-unused-but-set-variable -Wno-unused-parameter -Wno-unused-variable
CPPFLAGS+=-O3 -Wno-unused-but-set-variable -Wno-unused-parameter -Wno-unused-variable

`, "utf-8");

	console.log(`Will ${action} from ${cpps.join(", ")} by writing to:`)
	console.log(`\t${maincpp_path}`)
	console.log(`\t${makefile_path}`)
	console.log(`\t${bin_path}`)

	// add watcher
	if (watch && watchers.length < 1) {
		watchers = cpps.map(cpp_path => fs.watch(cpp_path, (event, filepath)=>{
			run(...args);
		}))
	}

	apps.map(app => {
		generate_app(app, hardware, target, config);
		return app;
	})

	// store for debugging:
	//if (options.writejson) fs.writeFileSync(path.join(build_path, `${build_name}_${target}.json`), JSON.stringify(config,null,"  "),"utf8");

	const cppcode = `
/*

This code was generated by Oopsy (https://github.com/electro-smith/oopsy) on ${new Date().toString()}

Oopsy was authored in 2020-2021 by Graham Wakefield.  Copyright 2021 Electrosmith, Corp. and Graham Wakefield.

Permission is hereby granted, free of charge, to any person obtaining a copy of this software and associated documentation files (the "Software"), to deal in the Software without restriction, including without limitation the rights to use, copy, modify, merge, publish, distribute, sublicense, and/or sell copies of the Software, and to permit persons to whom the Software is furnished to do so, subject to the following conditions:

The above copyright notice and this permission notice shall be included in all copies or substantial portions of the Software.

THE SOFTWARE IS PROVIDED "AS IS", WITHOUT WARRANTY OF ANY KIND, EXPRESS OR IMPLIED, INCLUDING BUT NOT LIMITED TO THE WARRANTIES OF MERCHANTABILITY, FITNESS FOR A PARTICULAR PURPOSE AND NONINFRINGEMENT. IN NO EVENT SHALL THE AUTHORS OR COPYRIGHT HOLDERS BE LIABLE FOR ANY CLAIM, DAMAGES OR OTHER LIABILITY, WHETHER IN AN ACTION OF CONTRACT, TORT OR OTHERWISE, ARISING FROM, OUT OF OR IN CONNECTION WITH THE SOFTWARE OR THE USE OR OTHER DEALINGS IN THE SOFTWARE.
*/
/*
	For details of the licensing terms of code exported from gen~ see https://support.cycling74.com/hc/en-us/articles/360050779193-Gen-Code-Export-Licensing-FAQ
*/
${Object.keys(hardware.defines).map(k=>`
#define ${k} (${hardware.defines[k]})`).join("")}
${hardware.struct}

using json2daisy::Daisy;

${hardware.inserts.filter(o => o.where == "header").map(o => o.code).join("\n")}
#include "../genlib_daisy.h"
#include "../genlib_daisy.cpp"

${apps.map(app => `#include "${posixify_path(path.relative(build_path, app.path))}"`).join("\n")}
${apps.map(app => app.cpp.struct).join("\n")}

// store apps in a union to re-use memory, since only one app is active at once:
union {
	${apps.map(app => app.cpp.union).join("\n\t")}
} apps;

oopsy::AppDef appdefs[] = {
	${apps.map(app => app.cpp.appdef).join("\n\t")}
};

int main(void) {
  oopsy::daisy.hardware.Init(${hardware.som == 'seed' ? options.boost|false : ''});
	oopsy::daisy.hardware.SetAudioSampleRate(daisy::SaiHandle::Config::SampleRate::SAI_${hardware.samplerate}KHZ);
	oopsy::daisy.hardware.SetAudioBlockSize(${hardware.defines.OOPSY_BLOCK_SIZE});
	${hardware.inserts.filter(o => o.where == "init").map(o => o.code).join("\n\t")}
	// insert custom hardware initialization here
	return oopsy::daisy.run(appdefs, ${apps.length});
}
`
	fs.writeFileSync(maincpp_path, cppcode, "utf-8");

	console.log("oopsy generated code")

	// now try to make:
	try {
		console.log("oopsy compiling...")
		if (os.platform() == "win32") {
			// Don't use `make clean`, as `rm` is not default on Windows
			// /Q suppresses the Y/n prompt
			console.log(execSync("del /Q build", { cwd: build_path }).toString())
			// Gather up make output to run command per line as child process
			let build_cmd = execSync("make -n", { cwd: build_path }).toString().split(os.EOL)
			build_cmd.forEach(line => {
				// Silently execute the commands line-by-line.
				if (line.length > 0)
					execSync(line, { cwd: build_path }).toString()
			})
			console.log(`oopsy created binary ${Math.ceil(fs.statSync(posixify_path(path.join(build_path, "build", build_name+".bin")))["size"]/1024)}KB`)
			// if successful, try to upload to hardware:
			if (has_dfu_util && action=="upload") {
				console.log("oopsy flashing...")

				exec(`make program-dfu`, { cwd: build_path }, (err, stdout, stderr)=>{
					console.log("stdout", stdout)
					console.log("stderr", stderr)
					if (err) {
						if (err.message.includes("No DFU capable USB device available")) {
							console.log("oopsy daisy not ready on USB")
							return;
						} else if (stdout.includes("File downloaded successfully")) {
							console.log("oopsy flashed")
						} else {
							console.log("oopsy dfu error")
							console.log(err.message);
							return;
						}
					} else if (stderr) {
						console.log("oopsy dfu error")
						console.log(stderr);
						return;
					}
				});
			}
		} else {
			exec(`export PATH=$PATH:${build_tools_path} && make clean && make`, { cwd: build_path }, (err, stdout, stderr)=>{
				if (err) {
					console.log("oopsy compiler error")
					console.log(err);
					console.log(stderr);
					return;
				}
				console.log(`oopsy created binary ${Math.ceil(fs.statSync(posixify_path(path.join(build_path, "build", build_name+".bin")))["size"]/1024)}KB`)
				// if successful, try to upload to hardware:
				if (has_dfu_util && action=="upload") {
					console.log("oopsy flashing...")
					exec(`export PATH=$PATH:${build_tools_path} && make program-dfu`, { cwd: build_path }, (err, stdout, stderr)=>{
						console.log("stdout", stdout)
						console.log("stderr", stderr)
						if (err) {
							if (err.message.includes("No DFU capable USB device available")) {
								console.log("oopsy daisy not ready on USB")
								return;
							} else if (stdout.includes("File downloaded successfully")) {
								console.log("oopsy flashed")
							} else {
								console.log("oopsy dfu error")
								console.log(err.message);
								return;
							}
						} else if (stderr) {
							console.log("oopsy dfu error")
							console.log(stderr);
							return;
						}
					});
				}
			});
		}
	} catch (e) {
		// errors from make here
		console.log("oopsy build failed", e);
	}
}

function analyze_cpp(cpp, hardware, cpp_path) {

	// helper function to parse initializers:
	function constexpr(s) {
		return eval(s
			// remove any (int) or (t_sample) casts
			.replace("(int)", "")
			.replace("(t_sample)", "")
			// then replace any samplerate or vectorsize constants
			.replace("samplerate", hardware.defines.OOPSY_SAMPLERATE)
			.replace("vectorsize", hardware.defines.OOPSY_BLOCK_SIZE)
			// remove extraneous whitespace
			.trim()
			// then compute the result via eval
		)
	}

	let gen = {
		name: /namespace\s+(\w+)\s+{/gm.exec(cpp)[1],
		ins: (/gen_kernel_innames\[\]\s=\s{\s([^}]*)/g).exec(cpp)[1].split(",").map(s => s.replace(/"/g, "").trim()),
		outs: (/gen_kernel_outnames\[\]\s=\s{\s([^}]*)/g).exec(cpp)[1].split(",").map(s => s.replace(/"/g, "").trim()),
		params: [],
		datas: [],

		// search for history outs:
		// i.e. any history with "_out" on its name
		histories: (cpp.match(/t_sample\s+(m_([\w]+)_out_\d+);/gm) || []).map(s=>{

			const match = /t_sample\s+(m_([\w]+)_out_\d+);/gm.exec(s);
			let cname = match[1]
			let name = match[2];
			let result = {
				cname: cname,
				name: name,
			}

			// if this is a midi output, decode the features
			let midimatch
			if (midimatch = /midi_note(\d*)(_(pitch|vel|press|chan))?/g.exec(name) ) {
				result.midi_type = "note";
				result.midi_num = midimatch[1] !== "" && midimatch[1] !== undefined ? +midimatch[1] : 1;
				result.midi_notetype = midimatch[3] || "pitch"
			} else
			if (midimatch = /midi_(program|cc|vel|drum)(\d*)(_ch(\d+))?/g.exec(name)) {
				result.midi_type = midimatch[1];
				result.midi_num = midimatch[2] !== "" && midimatch[2] !== undefined ? +midimatch[2] : 1;
				result.midi_chan = +midimatch[4] || 1;
			} else
			if (midimatch = /midi_(bend|press)(_ch(\d+))?/g.exec(name)) {
				result.midi_type = midimatch[1];
				result.midi_chan = +midimatch[3] || 1;
			} else
			if (midimatch = /midi_(clock|stop|start|continue|sense|reset)?/g.exec(name)) {
				result.midi_type = midimatch[1];
			}

			// find the initializer:
			result.default = constexpr( new RegExp(`\\s${cname}\\s+=\\s+([^;]+);`, "gm").exec(cpp)[1] );

			return result;
		}),
	}

	let paramdefinitions = (cpp.match(/pi = self->__commonstate.params([^\/]+)/gm) || []);
	paramdefinitions.forEach((s)=>{
		let type = /pi->paramtype\s+=\s+([^;]+)/gm.exec(s)[1];
		let param = {
			name: /pi->name\s+=\s+"([^"]+)/gm.exec(s)[1],
			cindex: /commonstate.params\s+\+\s+(\d+)/gm.exec(s)[1],
			cname: null,
		}
		if (type == "GENLIB_PARAMTYPE_FLOAT") {
			param.cname = /pi->defaultvalue\s+=\s+self->([^;]+)/gm.exec(s)[1];
			param.min = +(/pi->outputmin\s+=\s+([^;]+)/gm.exec(s)[1])
			param.max = +(/pi->outputmax\s+=\s+([^;]+)/gm.exec(s)[1])
			//param.default = +new RegExp(`\\s${param.cname}\\s+=\\s+\\(\\(\\w+\\)([^\\)]+)`, "gm").exec(cpp)[1]
			param.default = +new RegExp(`\\s${param.cname}\\s+=[^\\d\\.-]*([\\d\\.-]+)`, "gm").exec(cpp)[1]
			gen.params.push(param)
			// enable display of params:
			if (hardware.defines.OOPSY_TARGET_HAS_OLED) hardware.defines.OOPSY_HAS_PARAM_VIEW = 1;
		} else if (type == "GENLIB_PARAMTYPE_SYM") {
			/*
				General form:
				m_huge_7.reset("huge", <constexpr>, <constexpr>);

				Some possible variant forms of <constexpr>:
				// (note: same format can appear in length and channels clauses)
				m_huge_7.reset("huge", ((int)16384), ((int)1));
				m_huge_7.reset("huge", samplerate, ((int)1));
				m_huge_7.reset("huge", (samplerate * 2), ((int)1));
				m_huge_7.reset("huge", ((t_sample)3.1415926535898), ((int)1));
				m_huge_7.reset("huge", (3.1415926535898 * 10), ((int)1));
				m_huge_7.reset("huge", (vectorsize * 8), ((int)1));
				m_huge_7.reset("huge", ((16 * 16) * 4096), ((int)1));

				Ignore any (int) or (t_sample)
				Replace any samplerate or vectorsize
				Compute any math

				\s([\w]+)\.reset\("huge",\s+\(\(int\)(\d+)\), \(\(int\)(\d+)\)\);


				\s([\w]+)\.reset\("huge",\s+[^,]+,\s+[^,]+);
			*/

			//let pat = `\\s([\\w]+)\\.reset\\("${param.name}",\\s+\\(\\(int\\)(\\d+)\\), \\(\\(int\\)(\\d+)\\)\\);`;
			let pat = `\\s([\\w]+)\\.reset\\("${param.name}",([^;]+);`
			let match = new RegExp(pat, 'gm').exec(cpp)
			if (match) {
				param.cname = match[1]
				// for the length & channel arguments:
				// first trim of the trailing ")"
				// then split by the comma to [length, channel]
				// then apply a series of replacements and finally eval() the result
				let args = match[2].slice(0, -1).split(",").map(s => constexpr(s))

				assert(typeof args[0] == "number" && args[0] > 0, `failed to derive length of data ${param.name}`)
				assert(typeof args[1] == "number" && args[0] > 0, `failed to derive channels of data ${param.name}`)

				param.dim = Math.round(args[0])
				param.chans = Math.round(args[1])
				gen.datas.push(param)

				let wavname
				let wavmatch = /(\w+)_wav$/g.exec(param.name)
				if (wavmatch) {
					wavname = wavmatch[1]+".wav";
				} else {
					let wavpath = path.join(cpp_path, "..", param.name+".wav")
					if (fs.existsSync(wavpath)) {
						console.log(`[data ${param.name}] has possible source: ${path.resolve( wavpath )}`)
						wavname = param.name+".wav";
						//wavpath = path.resolve( wavpath )
					}
				}
				if (wavname) {
					param.wavname = wavname
					// mark hardware accordingly:
					hardware.defines.OOPSY_TARGET_USES_SDMMC = 1
					hardware.defines.USE_FATFS = 1
				}
			} else {
				console.error("failed to match details of data "+param.name)
			}
		}
	})
	return gen;
}

function generate_daisy(hardware, nodes) {
	let daisy = {
		som: hardware.som,
		// DEVICE INPUTS:
		device_inputs: Object.keys(hardware.inputs).map(v => {
			let name = v
			nodes[name] = Object.assign({
				name: name,
				to: [],
			}, hardware.inputs[v])
			return name;
		}),

		datahandlers: Object.keys(hardware.datahandlers).map(name => {
			nodes[name] = Object.assign({
				name: name,
				data: null,
			}, hardware.datahandlers[name])
			return name;
		}),

		// DEVICE OUTPUTS:
		device_outs: Object.keys(hardware.outputs).map(name => {
			nodes[name] = {
				name: name,
				config: hardware.outputs[name],
				from: [],
			}
			return name;
		}),
		// configured below
		audio_ins: [],
		audio_outs: [],
	}
	let input_count = hardware.defines.OOPSY_IO_COUNT;
	let output_count = hardware.defines.OOPSY_IO_COUNT;
	for (let i=0; i<input_count; i++) {
		let name = `dsy_in${i+1}`
		nodes[name] = {
			name: name,
			to: [],
		}
		daisy.audio_ins.push(name);
	}
	for (let i=0; i<output_count; i++) {
		let name = `dsy_out${i+1}`
		nodes[name] = {
			name: name,
			to: [],
		}
		daisy.audio_outs.push(name);
	}

	if (hardware.defines.OOPSY_TARGET_HAS_MIDI_INPUT) {
		let name = `dsy_midi_in`
		nodes[name] = {
			name: name,
			to: [],
		}
		daisy.midi_ins = [name]
	} else {
		daisy.midi_ins = []
	}
	if (hardware.defines.OOPSY_TARGET_HAS_MIDI_OUTPUT) {
		let name = `dsy_midi_out`
		nodes[name] = {
			name: name,
			from: [],
		}
		daisy.midi_outs = [name]
	} else {
		daisy.midi_outs = []
	}
	return daisy
}

function generate_app(app, hardware, target, config) {
	const defines = hardware.defines
	const nodes = {}
	const daisy = generate_daisy(hardware, nodes, target);
	const gen = {}
	const name = app.patch.name;

	app.audio_outs = []
	app.midi_outs = []
	app.midi_noteouts = []
	app.has_midi_in = false
	app.has_generic_midi_in = false
	app.has_midi_out = false
	app.midi_out_count = 0;
	app.nodes = nodes;
	app.daisy = daisy;
	app.gen = gen;
	app.nodes = nodes;
	app.inserts = [];

	gen.audio_ins = app.patch.ins.map((s, i)=>{
		let name = "gen_in"+(i+1)
		let label = s.replace(/"/g, "").trim();
		let src = null;
		// figure out the src:
		if (label == "midi" || label == "midithru") {
			if (daisy.midi_ins.length) {
				src = daisy.midi_ins[0]
				app.has_midi_in = true;
				app.has_generic_midi_in = true;
				if (label == "midithru") app.has_generic_midi_thru = true;
			}
		} else if (daisy.audio_ins.length > 0) {
			src = daisy.audio_ins[i % daisy.audio_ins.length];
		}
		nodes[name] = {
			// name: name,
			label: label,
			// index: i,
			src: src,
		}
		if (src) {
			nodes[src].to.push(name)
		}
		return name;
	})


	gen.audio_outs = app.patch.outs.map((s, i)=>{
		let name = "gen_out"+(i+1)
		let label = s.replace(/"/g, "").trim();
		let src = daisy.audio_outs[i];
		if (!src) {
			// create a glue node buffer for this:
			src = `glue_out${i+1}`
			nodes[src] = {
				// name: name,
				// kind: "output_buffer",
				// index: i,
				//label: s,
				to: [],
			}
			app.audio_outs.push(src);
		}

		let node = {
			name: name,
			// label: label,
			// index: i,
			src: src,
		}
		nodes[name] = node

		// figure out if the out buffer maps to anything:

		// search for a matching [out] name / prefix:
		let map
		let maplabel
		Object.keys(hardware.labels.outs).sort().forEach(k => {
			let match
			if (match = new RegExp(`^${k}_?(.+)?`).exec(label)) {
				map = hardware.labels.outs[k];
				maplabel = match[1] || label
			}
		})

		if (map) {
			label = maplabel
		} else {
			// else it is audio data
			nodes[src].src = src;
		}
		nodes[name].label = label
		// was this out mapped to something?
		if (map) {
			nodes[map].from.push(src);
			nodes[src].to.push(map)
		}
		return name;
	})

	gen.histories = app.patch.histories.map(history=>{
		const name = history.name
		const varname = "gen_history_"+name;
		let node = Object.assign({
			varname: varname,
		}, history);

		if (node.midi_type) {
			if (node.midi_type == "note") {
				let id = node.midi_num-1

				// get or create:
				let noteout = app.midi_noteouts[id]
				if (!noteout) {
					noteout = {}
					app.midi_noteouts[id] = noteout
				}
				noteout.id = id
				noteout.cname = `midinote${node.midi_num}`
				noteout[node.midi_notetype] = node

				// if (node.midi_notetype == "press") {
				// 	node.midi_throttle = true;
				// 	node.setter_src = `gen.${node.cname}`
				// 	app.midi_outs.push(node)
				// }

			} else {

				app.midi_outs.push(node)
				node.setter_src = "gen."+node.cname
				if (node.midi_type == "cc") {
					app.has_midi_out = true;
					let statusbyte = 176+((node.midi_chan)-1)%16;
					node.setter = `daisy.midi_message3(${statusbyte}, ${(node.midi_num)%128}, ((uint8_t)(${node.varname}*127.f)) & 0x7F);`;
					node.type = "float";
					node.midi_throttle = true;
					node.midi_only_when_changed = true;
					nodes[name] = node
				} else if (node.midi_type == "press") {
					app.has_midi_out = true;
					let statusbyte = 208+((node.midi_chan)-1)%16;
					node.setter = `daisy.midi_message2(${statusbyte}, ((uint8_t)(${node.varname}*127.f)) & 0x7F);`;
					node.type = "float";
					node.midi_throttle = true;
					node.midi_only_when_changed = true;
					nodes[name] = node;
				} else if (node.midi_type == "bend") {
					app.has_midi_out = true;
					let statusbyte = 224+((node.midi_chan)-1)%16;
					let float = `((${node.varname}+1.f)*64.f)`;
					let lsb = `((uint8_t)(${float}*128.f)) & 0x7F`;
					let msb = `((uint8_t)${float}) & 0x7F`;
					node.setter = `daisy.midi_message3(${statusbyte}, ${lsb}, ${msb});`;
					node.type = "float";
					node.midi_throttle = true;
					node.midi_only_when_changed = true;
					nodes[name] = node;
				} else if (node.midi_type == "program") {
					app.has_midi_out = true;
					let statusbyte = 192+((node.midi_chan)-1)%16;
					node.setter = `daisy.midi_message2(${statusbyte}, ${node.varname} & 0x7F);`;
					node.type = "uint8_t";
					nodes[name] = node;
				} else if (node.midi_type == "drum") {
					app.has_midi_out = true;
					node.setter = `daisy.midi_message3(153, ${(node.midi_num)%128}, ((uint8_t)(${node.varname}*127.f)) & 0x7F);`;
					node.type = "float";
					nodes[name] = node
				} else if (node.midi_type == "vel") {
					app.has_midi_out = true;
					let statusbyte = 144+((node.midi_chan)-1)%16;
					node.setter = `daisy.midi_message3(${statusbyte}, ${(node.midi_num)%128}, ((uint8_t)(${node.varname}*127.f)) & 0x7F);`;
					node.type = "float";
					nodes[name] = node
				} else if (node.midi_type == "clock"
					 	|| node.midi_type == "stop"
					 	|| node.midi_type == "start"
					 	|| node.midi_type == "continue"
					 	|| node.midi_type == "sense"
					 	|| node.midi_type == "reset") {
					app.has_midi_out = true;
					if (node.midi_type == "clock") {
						node.setter = `daisy.midi_message1(248);`;
					} else if (node.midi_type == "stop") {
						node.setter = `daisy.midi_message1(252);`;
					} else if (node.midi_type == "start") {
						node.setter = `daisy.midi_message1(250);`;
					} else if (node.midi_type == "continue") {
						node.setter = `daisy.midi_message1(251);`;
					} else if (node.midi_type == "sense") {
						node.setter = `daisy.midi_message1(254);`;
					} else if (node.midi_type == "reset") {
						node.setter = `daisy.midi_message1(255);`;
					}
					node.type = "uint8_t";
					nodes[name] = node
				}
			}
		} else {

			// search for a matching [out] name / prefix:
			let map
			let maplabel
			Object.keys(hardware.labels.outs).sort().forEach(k => {
				let match
				if (match = new RegExp(`^${k}_?(.+)?`).exec(name)) {
					map = hardware.labels.outs[k];
					maplabel = match[1] || name
				}
			})

			// was this history mapped to something?
			if (map) {
				nodes[name] = node
				node.type = "t_sample";
				nodes[map].src = "gen."+node.cname; //from.push(src);
				// nodes[src].to.push(map)
			}

		}
		return name;
	})

	gen.params = app.patch.params.map((param, i)=>{
		const varname = "gen_param_"+param.name;
		let src, label=param.name, type="float";

		let node = Object.assign({
			varname: varname,
		}, param);

		// figure out parameter range:
		node.max = node.max || 1;
		node.min = node.min || 0;
		node.default = node.default || 0;
		node.range = node.max - node.min;

		let match
		// check for dedicated midi patterns:
		// e.g.
		// [param midi_cc100_ch1] // input is 0..1 for cc value
		// [param midi_cc74]	  // default channel 1
		if (match = (/^midi_cc(\d+)(_(ch)?(\d+))?/g).exec(param.name)) {
			let ch = match[4] ? ((+match[4])+15)%16 : null;
			let cc = (+match[1])%128;
			app.has_midi_in = true;
			node.where = "midi_msg"
			// need to set "src" to something to prevent this being automapped
			src = node.where
			node.code = `if (daisy.midi.lastbyte == 1 && ${ch != null ? `daisy.midi.status == ${176+ch}` : `daisy.midi.status/16 == 11`} && daisy.midi.byte[0] == ${cc}) {
					${node.varname} = (daisy.midi.byte[1]/127.f)*${asCppNumber(node.range)} + ${asCppNumber(node.min)};
				}`;
		} else
		if (match = (/^midi_press(_(ch)?(\d+))?/g).exec(param.name)) {
			let ch = match[3] ? ((+match[3])+15)%16 : null;
			app.has_midi_in = true;
			node.where = "midi_msg"
			// need to set "src" to something to prevent this being automapped
			src = node.where
			node.code = `if (daisy.midi.lastbyte == 1 && ${ch != null ? `daisy.midi.status == ${208+ch}` : `daisy.midi.status/16 == 13`}) {
					${node.varname} = (daisy.midi.byte[0]/127.f)*${asCppNumber(node.range)} + ${asCppNumber(node.min)};
				}`;
		} else
		if (match = (/^midi_program(_(ch)?(\d+))?/g).exec(param.name)) {
			let ch = match[3] ? ((+match[3])+15)%16 : null;
			app.has_midi_in = true;
			node.where = "midi_msg"
			// need to set "src" to something to prevent this being automapped
			src = node.where
			node.code = `if (daisy.midi.lastbyte == 1 && ${ch != null ? `daisy.midi.status == ${192+ch}` : `daisy.midi.status/16 == 12`}) {
					${node.varname} = (daisy.midi.byte[0]/127.f)*${asCppNumber(node.range)} + ${asCppNumber(node.min)};
				}`;
		} else
		if (match = (/^midi_(vel|drum)(\d+)(_(ch)?(\d+))?/g).exec(param.name)) {
			let ch = match[5] ? ((+match[5])+15)%16 : (match[1] == "drum" ? 9 : null);
			let note = (+match[2])%128;
			app.has_midi_in = true;
			node.where = "midi_msg"
			// need to set "src" to something to prevent this being automapped
			src = node.where
			node.code = `if (daisy.midi.lastbyte == 1 && ${ch != null ? `(daisy.midi.status == ${128+ch} || daisy.midi.status == ${144+ch})` : `(daisy.midi.status/16 == 8 || daisy.midi.status/16 == 9)`} && daisy.midi.byte[0] == ${note}) {
					${node.varname} = (daisy.midi.byte[1]/127.f)*${asCppNumber(node.range)} + ${asCppNumber(node.min)};
				}`;
		} else
		if (match = (/^midi_bend(_(ch)?(\d+))?/g).exec(param.name)) {
			let ch = match[3] ? ((+match[3])+15)%16 : null;
			app.has_midi_in = true;
			node.where = "midi_msg"
			// need to set "src" to something to prevent this being automapped
			src = node.where
			node.code = `if (daisy.midi.lastbyte == 1 && ${ch != null ? `daisy.midi.status == ${224+ch}` : `daisy.midi.status/16 == 14`}) {
					${node.varname} = ((daisy.midi.byte[0] + daisy.midi.byte[1]/128.f)/128.f)*${asCppNumber(node.range)} + ${asCppNumber(node.min)};
				}`;
		} else
		if (param.name == "midi_clock") {
			app.has_midi_in = true;
			node.where = "midi_status"
			// need to set "src" to something to prevent this being automapped
			src = node.where
			node.code = `if (byte == 248) {
					${node.varname} = 1.f;
				}`;
			// reset:
			app.inserts.push({
				where: "post_audio",
				code: `${node.varname} = 0.f;`
			})
		} else if (param.name == "midi_play") {
			app.has_midi_in = true;
			node.where = "midi_status"
			// need to set "src" to something to prevent this being automapped
			src = node.where
			node.code = `if (byte == 250 || byte == 251) {
					${node.varname} = 1.f;
				} else if (byte == 252) {
					${node.varname} = 0.f;
				}`;
			// reset:
			app.inserts.push({
				where: "post_audio",
				code: `${node.varname} = 0.f;`
			})
		} else {
			// search for a matching [out] name / prefix:
			Object.keys(hardware.labels.params).sort().forEach(k => {
				if (match = new RegExp(`^${k}_?(.+)?`).exec(param.name)) {
					src = hardware.labels.params[k];
					label = match[1] || param.name

					// search for any type qualifiers:
					//if (match = label.match(/^((.+)_)?(int|bool)(_(.*))?$/)) {
					if (match = label.match(/^(int|bool)(_(.*))?$/)) {
						//type = match[3];
						type = match[1]
						// trim type from label:
						//label = (match[2] || "") + (match[5] || "")
						label = match[3] || label
					}
				}
			})
		}

		node.type = type;
		node.src = src;
		node.label = label;

		// Apply input scaling
		if (src in hardware.inputs)
		{
			let input = hardware.inputs[src];
			node.permit_scale = input.permit_scale;

			// TODO -- we should allow no scaling to occur on certain inputs
			if ('range' in input && typeof input.range !== 'undefined')
			{
				let input_min = input.range[0] || 0;
				let input_max = input.range[1] || 1;

				// We ignore this step if the fields are default
				if (input_min != 0 || input_max != 1)
				{
					let new_range = node.range / (input_max - input_min);
					node.range = new_range;

					let new_min = node.min - input_min * new_range;
					node.min = new_min;
				}
			}
		}

		let ideal_steps = 100 // about 4 good twists of the encoder
		if (node.type == "bool" || node.type == "int") {
			node.stepsize = 1
		} else {
			// figure out a suitable encoder step division for this parameter
			if (node.range > 2 && Number.isInteger(node.max) && Number.isInteger(node.max) && Number.isInteger(node.default)) {
				if (node.range < 10) {
					// might be v/oct
					node.stepsize = 1/12
				} else {
					// find a suitable subdivision:
					let power = Math.round(Math.log2(node.range / ideal_steps))
					node.stepsize = Math.pow(2, power)
				}
			}
		}
		if (!node.stepsize) {
			// general case:
			node.stepsize = node.range / ideal_steps
		}

		nodes[varname] = node;
		if (src && nodes[src]) {
			nodes[src].to.push(varname)
		}
		return varname;
	})

	gen.datas = app.patch.datas.map((param, i)=>{
		const varname = "gen_data_"+param.name;
		let src, label;
		// search for a matching [out] name / prefix:
		Object.keys(hardware.labels.datas).sort().forEach(k => {
			let match
			if (match = new RegExp(`^${k}_?(.+)?`).exec(param.name)) {
				src = hardware.labels.datas[k];
				label = match[1] || param.name

				if (param.name == "midi") {
					app.has_midi_out = true;
				}
			}
		})

		let node = Object.assign({
			varname: varname,
			label: param.name,
		}, param);
		nodes[varname] = node;

		if (src) {
			nodes[src].data = "gen." + param.cname;
			//nodes[src].to.push(varname)
			//nodes[src].from.push(src);
		}

		return varname;
	})

	if ((app.has_midi_in && hardware.defines.OOPSY_TARGET_HAS_MIDI_INPUT) || (app.has_midi_out && hardware.defines.OOPSY_TARGET_HAS_MIDI_OUTPUT)) {
		defines.OOPSY_TARGET_USES_MIDI_UART = 1
	}

	// fill all my holes
	// map unused cvs/knobs to unmapped params?
	let upi=0; // unused param index
	let param = gen.params[upi];
	Object.keys(hardware.inputs).forEach(name => {
		const node = nodes[name];
		if (node.to.length == 0 && node.automap) {
			//console.log(name, "not mapped")
			// find next param without a src:
			while (param && !!nodes[param].src) param = gen.params[++upi];
			if (param) {
				// console.log(name, "map to", param)
				nodes[param].src = name;
				node.to.push(param);
			}
		}
	})

	// TODO -- This may or may not be implemented any time soon
	// let board_glue = daisy_glue.parse_parameters(nodes, hardware.components, hardware.aliases, 'hardware');

	// normal any audio outs from earlier (non cv/gate/midi) audio outs
	{
		let available = []
		daisy.audio_outs.forEach((name, i)=>{
			const node = nodes[name];
			// does this output have an audio source?
			if (node.src) {
				available.push(name);
			} else if (available.length) {
				node.src = available[i % available.length];
			}
		});
	}

	let som_or_seed = hardware.defines.OOPSY_OLD_JSON ? 'seed' : 'som';

	const struct = `

struct App_${name} : public oopsy::App<App_${name}> {
	${gen.params
		.map(name=>`
	${nodes[name].type} ${name};`).join("")}
	${app.midi_noteouts.map(note=>`
	oopsy::GenDaisy::MidiNote ${note.cname};`).join("")}
	${gen.histories.map(name=>nodes[name]).filter(node => node && node.midi_type).map(node=>`
	${node.type} ${node.varname};`).join("")}
	${gen.audio_outs.map(name=>nodes[name]).filter(node => node && node.midi_type).map(node=>`
	${node.type} ${node.varname};`).join("")}
	${daisy.device_outs.map(name => nodes[name])
		.filter(node => node.src || node.from.length)
		.map(node=>`
	float ${node.name};`).join("")}
	${app.audio_outs.map(name=>`
	float ${name}[OOPSY_BLOCK_SIZE];`).join("")}

	void init(oopsy::GenDaisy& daisy) {
		daisy.gen = ${name}::create(daisy.hardware.${som_or_seed}.AudioSampleRate(), daisy.hardware.${som_or_seed}.AudioBlockSize());
		${name}::State& gen = *(${name}::State *)daisy.gen;

		daisy.param_count = ${gen.params.length};
		${(defines.OOPSY_HAS_PARAM_VIEW) ? `daisy.param_selected = ${Math.max(0, gen.params.map(name=>nodes[name].src).indexOf(undefined))};`:``}
		${gen.params.map(name=>nodes[name])
			.map(node=>`
		${node.varname} = ${asCppNumber(node.default, node.type)};`).join("")}
		${daisy.device_outs.map(name => nodes[name])
			.filter(node => node.src || node.from.length)
			.map(node=>`
		${node.name} = 0.f;`).join("")}
		${gen.histories.map(name=>nodes[name]).filter(node => node && node.midi_type).map(node=>`
		${node.varname} = ${asCppNumber(node.default, node.type)};`).join("")}
		${daisy.datahandlers.map(name => nodes[name])
			.filter(node => node.init)
			.filter(node => node.data)
			.map(node =>`
		${interpolate(node.init, node)};`).join("")}
		${gen.datas.map(name=>nodes[name])
			.filter(node => node.wavname)
			.map(node=>`
		daisy.sdcard_load_wav("${node.wavname}", gen.${node.cname});`).join("")}
	}

	void audioCallback(oopsy::GenDaisy& daisy, daisy::AudioHandle::InputBuffer hardware_ins, daisy::AudioHandle::OutputBuffer hardware_outs, size_t size) {
		Daisy& hardware = daisy.hardware;
		${name}::State& gen = *(${name}::State *)daisy.gen;
		${hardware.som == 'seed' ? "hardware.ProcessAllControls();" : ""}
		${app.inserts.concat(hardware.inserts).filter(o => o.where == "audio").map(o => o.code).join("\n\t")}
		${daisy.device_inputs.map(name => nodes[name])
			.filter(node => node.to.length)
			.filter(node => node.update && node.update.where == "audio")
			.map(node=>`
		${interpolate(node.update.code, node)};`).join("")}
		${daisy.device_inputs.map(name => nodes[name])
			.filter(node => node.to.length)
			.map(node=>`
		float ${node.name} = ${node.code};`).join("")}
		${gen.params
			.map(name=>nodes[name])
			.filter(node => node.src)
			.filter(node => node.where == "audio" || node.where == undefined)
			.map(node_scale).join("")}
		${gen.params
			.map(name=>nodes[name])
			.map(node=>`
		gen.set_${node.name}(${node.varname});`).join("")}
		${daisy.audio_ins.map((name, i)=>`
		float * ${name} = (float *)hardware_ins[${i}];`).join("")}
		${daisy.audio_outs.map((name, i)=>`
		float * ${name} = hardware_outs[${i}];`).join("")}
		${app.has_midi_in ? daisy.midi_ins.map(name=>`
		float * ${name} = daisy.midi_in_data;`).join("") : ''}
		// ${gen.audio_ins.map(name=>nodes[name].label).join(", ")}:
		float * inputs[] = { ${gen.audio_ins.map(name=>nodes[name].src).join(", ")} };
		// ${gen.audio_outs.map(name=>nodes[name].label).join(", ")}:
		float * outputs[] = { ${gen.audio_outs.map(name=>nodes[name].src).join(", ")} };
		gen.perform(inputs, outputs, size);
		${daisy.device_outs.map(name => nodes[name])
			.filter(node => node.src || node.from.length)
			.map(node => node.src ? `
		${node.name} = ${node.src};` : `
		${node.name} = ${node.from.map(name=>name+"[ size-1]").join(" + ")}; // device out`).join("")}
		${daisy.device_outs.map(name => nodes[name])
			.filter(node => node.src || node.from.length)
			.filter(node => node.config.where == "audio")
			.map(node=>`
		${interpolate(node.config.code, node)} // set out`).join("")}
		${daisy.datahandlers.map(name => nodes[name])
			.filter(node => node.where == "audio")
			.filter(node => node.data)
			.map(node =>`
		${interpolate(node.code, node)} // data out`).join("")}
		${app.midi_outs
			.filter(node=>!node.midi_throttle)
			.map(node=>`
		if (${node.varname} != (${node.type})${node.setter_src}) {
			${node.varname} = ${node.setter_src};
			${node.setter}
		}`).join("")}
		${app.midi_noteouts
			.filter(note=>note.vel && note.pitch)
			.map(note=>`
		${note.cname}.update(daisy,
			((uint8_t)(gen.${note.vel.cname}*127.f)) & 0x7F,
			((uint8_t)gen.${note.pitch.cname}) & 0x7F,
			${note.chan ? `((uint8_t)(gen.${note.chan.cname})-1) % 16` : "0"});`).join("")}
		// msgs: ${(app.midi_outs.filter(node=>node.midi_throttle).length + app.midi_noteouts.filter(note=>note.press).length)}
		// rate: ${hardware.defines.OOPSY_BLOCK_RATE/500}
		${(app.midi_outs.filter(node=>node.midi_throttle).length + app.midi_noteouts.filter(note=>note.press).length) > 0 ? `
		if (daisy.blockcount % ${ Math.ceil((app.midi_outs.filter(node=>node.midi_throttle).length + app.midi_noteouts
			.filter(note=>note.press).length) * hardware.defines.OOPSY_BLOCK_RATE/500)} == 0){ // throttle output for MIDI baud limits
			${app.midi_outs
				.filter(node=>node.midi_throttle)
				.map(node=>`
			${node.midi_only_when_changed ? `if (${node.varname} != (${node.type})${node.setter_src}) {` : `{`}
				${node.varname} = ${node.setter_src};
				${node.setter}
			}`).join("")}
			${app.midi_noteouts
				.filter(note=>note.press)
				.map(note=>`
			${note.cname}.update_pressure(daisy, ((uint8_t)gen.${note.press.cname}) & 0x7F);`).join("")}
		}` : ''}
		${app.has_midi_out ? daisy.midi_outs.map(name=>nodes[name].from.map(name=>`
		daisy.midi_postperform(${name}, size);`).join("")).join("") : ''}
		${daisy.audio_outs.map(name=>nodes[name])
			.filter(node => node.src != node.name)
			.map(node=>node.src ? `
		memcpy(${node.name}, ${node.src}, sizeof(float)*size);` : `
		memset(${node.name}, 0, sizeof(float)*size);`).join("")}
		${app.inserts.concat(hardware.inserts).filter(o => o.where == "post_audio").map(o => o.code).join("\n\t")}
<<<<<<< HEAD
		${hardware.som == 'seed' || hardware.som == 'petal_125b_sm' ? "hardware.PostProcess();" : ""}
	}	
=======
		${hardware.som == 'seed' ? "hardware.PostProcess();" : ""}
	}
>>>>>>> f1842e94

	void mainloopCallback(oopsy::GenDaisy& daisy, uint32_t t, uint32_t dt) {
		Daisy& hardware = daisy.hardware;
		${name}::State& gen = *(${name}::State *)daisy.gen;
		${app.inserts.concat(hardware.inserts).filter(o => o.where == "main").map(o => o.code).join("\n\t")}
		${daisy.datahandlers.map(name => nodes[name])
			.filter(node => node.where == "main")
			.filter(node => node.data)
			.map(node =>`
		${interpolate(node.code, node)}`).join("")}
		${daisy.device_outs.map(name => nodes[name])
			.filter(node => node.src || node.from.length)
			.filter(node => node.config.where == "main")
			.map(node=>`
		${interpolate(node.config.code, node)}`).join("")}
		${defines.OOPSY_TARGET_USES_MIDI_UART ? `
		while(daisy.uart.Readable()) {
			uint8_t byte = daisy.uart.PopRx();
			if (byte >= 128) { // status byte
				${gen.params
				.map(name=>nodes[name])
				.filter(node => node.where == "midi_status")
				.map(node=>node.code)
				.concat(`if (byte == 0xFF) { // reset event -> go to bootloader
					daisy.log("reboot");
					daisy::System::ResetToBootloader();
				}
				if (byte <= 240 || byte == 247) {
					daisy.midi.status = byte;
					daisy.midi.lastbyte = 255; // means 'no bytes received'
				}`)
				.join(" else ")}
			} else {
				daisy.midi.lastbyte = !daisy.midi.lastbyte;
				daisy.midi.byte[daisy.midi.lastbyte] = byte;
				${gen.params
					.map(name=>nodes[name])
					.filter(node => node.where == "midi_msg")
					.map(node=>node.code)
					.concat(defines.OOPSY_MULTI_APP ? `
					if (daisy.midi.status/16 == 12) { // program change -> app change
						daisy.schedule_app_load(daisy.midi.byte[daisy.midi.lastbyte]);
					}`:[])
					.join(" else ")}
			}
			${app.has_generic_midi_in ? `
			${app.has_generic_midi_thru ? `daisy.midi_message1(byte); // thru` : ``}
			if (daisy.midi_in_written < OOPSY_BLOCK_SIZE) {
				// scale (0, 255) to (0.0, 1.0) to protect hardware from accidental patching
				daisy.midi_in_data[daisy.midi_in_written] = byte / 256.0f;
				daisy.midi_in_written++;
			}` : ""}
			daisy.midi_in_active = 1;
		}` : "// no midi input handling"}
		hardware.LoopProcess();
	}

	void displayCallback(oopsy::GenDaisy& daisy, uint32_t t, uint32_t dt) {
		Daisy& hardware = daisy.hardware;
		${name}::State& gen = *(${name}::State *)daisy.gen;
		${app.inserts.concat(hardware.inserts).filter(o => o.where == "display").map(o => o.code).join("\n\t")}
		${daisy.datahandlers.map(name => nodes[name])
			.filter(node => node.where == "display")
			.filter(node => node.data)
			.map(node =>`
		${interpolate(node.code, node)}`).join("")}
		${daisy.device_outs.map(name => nodes[name])
			.filter(node => node.src || node.from.length)
			.filter(node => node.config.where == "display")
			.map(node=>`
		${interpolate(node.config.code, node)}`).join("")}
		${hardware.som == 'seed' ? "hardware.Display();" : ""}
	}

	${defines.OOPSY_HAS_PARAM_VIEW ? `
	float setparam(int idx, float val) {
		switch(idx) {
			${gen.params
				.map(name=>nodes[name])
				.map((node, i)=>`
			case ${i}: return ${node.varname} = (${node.type})(val > ${asCppNumber(node.max, node.type)}) ? ${asCppNumber(node.max, node.type)} : (val < ${asCppNumber(node.min, node.type)}) ? ${asCppNumber(node.min, node.type)} : val;`).join("")}
		}
		return 0.f;
	}

	${defines.OOPSY_TARGET_HAS_OLED && defines.OOPSY_HAS_PARAM_VIEW ? `
	void paramCallback(oopsy::GenDaisy& daisy, int idx, char * label, int len, bool tweak) {
		switch(idx) { ${gen.params.map(name=>nodes[name]).map((node, i)=>`
		case ${i}: ${defines.OOPSY_CAN_PARAM_TWEAK ? `
		if (tweak) setparam(${i}, ${node.varname} + daisy.menu_button_incr ${node.type == "float" ? '* ' + asCppNumber(node.stepsize, node.type) : ""});` : ""}
		${defines.OOPSY_OLED_DISPLAY_WIDTH < 128 ? `snprintf(label, len, "${node.label.substring(0,5).padEnd(5," ")}" FLT_FMT3 "", FLT_VAR3(${node.varname}) );` : `snprintf(label, len, "${node.src ?
			`${node.src.substring(0,3).padEnd(3," ")} ${node.label.substring(0,11).padEnd(11," ")}" FLT_FMT3 ""`
			:
			`%s ${node.label.substring(0,11).padEnd(11," ")}" FLT_FMT3 "", (daisy.param_is_tweaking && ${i} == daisy.param_selected) ? "enc" : "   "`
			}, FLT_VAR3(${node.varname}) );`}
		break;`).join("")}
		}
	}
	` : ""}
	` : ""}
};`
	app.cpp = {
		union: `App_${name} app_${name};`,
		appdef: `{"${name}", []()->void { oopsy::daisy.reset(apps.app_${name}); } },`,
		struct: struct,
	}
	return app
}<|MERGE_RESOLUTION|>--- conflicted
+++ resolved
@@ -406,12 +406,8 @@
 
 	let OOPSY_TARGET_SEED = 0
 
-<<<<<<< HEAD
 	let valid_soms = ['seed', 'patch_sm', 'petal_125b_sm'];
-=======
-	let valid_soms = ['seed', 'patch_sm'];
 	let valid_app_type = ['BOOT_NONE', 'BOOT_SRAM', 'BOOT_QPSI'];
->>>>>>> f1842e94
 	let som = 'seed';
 
 	let old_json = false;
@@ -617,13 +613,9 @@
 # App type
 APP_TYPE = ${hardware.app_type}
 # Sources -- note, won't work with paths with spaces
-<<<<<<< HEAD
 CPP_SOURCES = ${posixify_path(path.relative(build_path, maincpp_path).replace(" ", "\\ "))} \\
 ${posixify_path(path.relative(build_path, path.join(__dirname, "petal_sm", "daisy_petal_125b_sm.cpp")))}
-=======
-CPP_SOURCES = ${posixify_path(path.relative(build_path, maincpp_path).replace(" ", "\\ "))}
 ${includes.length > 0 ? `C_INCLUDES = ${includes.join('\\\n')}` : ``}
->>>>>>> f1842e94
 # Library Locations
 LIBDAISY_DIR = ${(posixify_path(path.relative(build_path, path.join(__dirname, "libdaisy"))).replace(" ", "\\ "))}
 ${hardware.defines.OOPSY_TARGET_USES_SDMMC ? `USE_FATFS = 1`:``}
@@ -1623,13 +1615,8 @@
 		memcpy(${node.name}, ${node.src}, sizeof(float)*size);` : `
 		memset(${node.name}, 0, sizeof(float)*size);`).join("")}
 		${app.inserts.concat(hardware.inserts).filter(o => o.where == "post_audio").map(o => o.code).join("\n\t")}
-<<<<<<< HEAD
 		${hardware.som == 'seed' || hardware.som == 'petal_125b_sm' ? "hardware.PostProcess();" : ""}
-	}	
-=======
-		${hardware.som == 'seed' ? "hardware.PostProcess();" : ""}
-	}
->>>>>>> f1842e94
+	}
 
 	void mainloopCallback(oopsy::GenDaisy& daisy, uint32_t t, uint32_t dt) {
 		Daisy& hardware = daisy.hardware;
